--- conflicted
+++ resolved
@@ -176,11 +176,7 @@
     keepll: bool,
     link_objects: std.ArrayList([]const u8),
 
-<<<<<<< HEAD
-    pub fn init() Context {
-=======
     pub fn init(alloc: std.mem.Allocator) Context {
->>>>>>> b8a8e624
         return Context{
             .input_files = std.ArrayList([]const u8).init(alloc),
             .output_path = "",
@@ -217,7 +213,7 @@
 };
 
 fn parseArgs(args: [][:0] u8) anyerror!Context {
-    var context = Context.init();
+    var context = Context.init(allocator);
     errdefer context.deinit();
 
     var i: usize = 1;
@@ -261,7 +257,7 @@
                     };
 
                     if (stat.kind == .directory) {
-                        try collectZlFilesFromDir(alloc, arg, &context.input_files);
+                        try collectZlFilesFromDir(allocator, arg, &context.input_files);
                     } else {
                         try context.link_objects.append(arg);
                     }
@@ -314,104 +310,62 @@
         return 1;
     }
 
-<<<<<<< HEAD
-    const input_file = ctx.input_path;
-    const input = read_file(input_file) catch |err| {
-        const error_msg = switch (err) {
-            error.FileNotFound => "Specified file does not exist or path is invalid.",
-            error.AccessDenied => "Error accessing file. Please check file permissions.",
-            error.InvalidPath => "We don't support directories yet.",
-            error.OutOfMemory => "Out of memory while reading file. The file may be too large.",
-            error.IOError => "I/O error occurred while reading file. Please check file integrity and disk space.",
-            else => "An unexpected error occurred while reading the file.",
-        };
-        std.debug.print("Error: {s}\n", .{error_msg});
-        return 1;
-    };
-
-    std.debug.print("Content of input file:\n{s}\n", .{input});
-
-    const ast_root = parser.parse(allocator, input) catch |err| {
-        const error_msg = switch (err) {
-            error.LexerInitFailed => "Failed to initialize the lexer.",
-            error.FileOpenFailed => "Failed to open file.",
-            error.ParseFailed => "Failed to parse input.",
-            error.OutOfMemory => "Out of memory.",
-        };
-        std.debug.print("Error parsing: {s}\n", .{error_msg});
-=======
     const ast_root = parseMultiFile(&ctx, allocator) catch |err| {
         std.debug.print("Error parsing files: {}\n", .{err});
->>>>>>> b8a8e624
         return 1;
     };
 
     defer ast_root.destroy();
     ast.printASTTree(ast_root);
 
-        // Generate LLVM IR and compile to executable
-        var code_generator = codegen.CodeGenerator.init(allocator) catch |err| {
-            const error_msg = switch (err) {
-                error.ModuleCreationFailed => "Failed to create LLVM module.",
-                error.BuilderCreationFailed => "Failed to create LLVM builder.",
-                error.OutOfMemory => "Out of memory during codegen initialization.",
-                else => "Unknown codegen initialization error.",
-            };
-            std.debug.print("Error initializing codegen: {s}\n", .{error_msg});
+    // Generate LLVM IR and compile to executable
+    var code_generator = codegen.CodeGenerator.init(allocator) catch |err| {
+        const error_msg = switch (err) {
+            error.ModuleCreationFailed => "Failed to create LLVM module.",
+            error.BuilderCreationFailed => "Failed to create LLVM builder.",
+            error.OutOfMemory => "Out of memory during codegen initialization.",
+            else => "Unknown codegen initialization error.",
+        };
+        std.debug.print("Error initializing codegen: {s}\n", .{error_msg});
+        return 1;
+    };
+
+    defer code_generator.deinit();
+    code_generator.generateCode(ast_root) catch |err| {
+        const error_msg = switch (err) {
+            error.FunctionCreationFailed => "Failed to create function.",
+            error.TypeMismatch => "Type mismatch in code generation.",
+            error.UndefinedFunction => "Undefined function called.",
+            error.UndefinedVariable => "Undefined variable used.",
+            error.UnsupportedOperation => "Unsopported operator used",
+            error.OutOfMemory => "Out of memory during code generation.",
+            error.RedeclaredVariable => "Variable reinitialization",
+            else => "Unknown code generation error.",
+        };
+        std.debug.print("Error generating code: {s}\n", .{error_msg});
+        return 1;
+    };
+
+    const exe_filename = if (ctx.output_path.len == 0) consts.DEFAULT_OUTPUT_NAME
+                         else ctx.output_path;
+
+    if (ctx.keepll) {
+        const ir_filename = try std.fmt.allocPrint(allocator, "{s}.ll", .{exe_filename});
+        defer allocator.free(ir_filename);
+
+        code_generator.writeToFile(ir_filename) catch |err| {
+            std.debug.print("Error writing LLVM IR to file: {}\n", .{err});
             return 1;
         };
 
-<<<<<<< HEAD
-        defer code_generator.deinit();
-        code_generator.generateCode(root) catch |err| {
-=======
-        code_generator.generateCode(ast_root) catch |err| {
->>>>>>> b8a8e624
-            const error_msg = switch (err) {
-                error.FunctionCreationFailed => "Failed to create function.",
-                error.TypeMismatch => "Type mismatch in code generation.",
-                error.UndefinedFunction => "Undefined function called.",
-                error.UndefinedVariable => "Undefined variable used.",
-                error.UnsupportedOperation => "Unsopported operator used",
-                error.OutOfMemory => "Out of memory during code generation.",
-                error.RedeclaredVariable => "Variable reinitialization",
-                else => "Unknown code generation error.",
-            };
-            std.debug.print("Error generating code: {s}\n", .{error_msg});
-            return 1;
-        };
-
-        const exe_filename = if (ctx.output_path.len == 0) consts.DEFAULT_OUTPUT_NAME
-                             else ctx.output_path;
-
-        if (ctx.keepll) {
-            const ir_filename = try std.fmt.allocPrint(allocator, "{s}.ll", .{exe_filename});
-            defer allocator.free(ir_filename);
-
-            code_generator.writeToFile(ir_filename) catch |err| {
-                std.debug.print("Error writing LLVM IR to file: {}\n", .{err});
-                return 1;
-            };
-
-            std.debug.print("LLVM IR written to {s}\n", .{ir_filename});
-        }
-
-        code_generator.compileToExecutable(exe_filename, ctx.arch, ctx.link_objects.items) catch |err| {
-            std.debug.print("Error compiling to executable: {}\n", .{err});
-            return 1;
-        };
-        std.debug.print("Executable compiled to {s}\n", .{exe_filename});
-<<<<<<< HEAD
-    }
-    else {
-        std.debug.print("No AST generated. \n", .{});
-    }
-=======
-        if (!ctx.keepll) {
-            const cwd = std.fs.cwd();
-            try cwd.deleteFile(ir_filename);
-        }
->>>>>>> b8a8e624
+        std.debug.print("LLVM IR written to {s}\n", .{ir_filename});
+    }
+
+    code_generator.compileToExecutable(exe_filename, ctx.arch, ctx.link_objects.items) catch |err| {
+        std.debug.print("Error compiling to executable: {}\n", .{err});
+        return 1;
+    };
+    std.debug.print("Executable compiled to {s}\n", .{exe_filename});
 
     return 0;
 }